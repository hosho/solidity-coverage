--- conflicted
+++ resolved
@@ -209,23 +209,6 @@
     const reporter = new istanbul.Reporter();
 
     return new Promise((resolve, reject) => {
-<<<<<<< HEAD
-      try {
-        this.coverage.generate(this.events, `${this.workingDir}/contracts`);
-        const newCoverage = App.makeKeysRelative(this.coverage.coverage, this.workingDir);
-
-        const json = JSON.stringify(newCoverage);
-        fs.writeFileSync('./coverage.json', json);
-
-        collector.add(newCoverage);
-        reporter.add('html');
-        reporter.add('lcov');
-        reporter.add('text');
-        reporter.write(collector, true, () => {
-          this.log('Istanbul coverage reports generated');
-          this.cleanUp();
-          resolve();
-=======
       // Get events fired during instrumented contracts execution.
       const stream = fs.createReadStream(`./allFiredEvents`);
       stream.on('error', err => this.cleanUp('Event trace could not be read.\n' + err));
@@ -257,7 +240,6 @@
             console.log(err.stack);
             this.cleanUp(msg + err);
           }
->>>>>>> cedd3ee7
         });
     });
   }
